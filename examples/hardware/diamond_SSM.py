import sys
from os.path import dirname, abspath, join

import numpy as np
from matplotlib import pyplot as plt
from scipy.interpolate import interp1d

path = dirname(abspath(__file__))
root = dirname(path)
sys.path.append(root)

from examples import Problem
from examples.hardware.model import diamondRobot
from sofacontrol.open_loop_sequences import DiamondRobotSequences

#DEFAULT_OUTPUT_NODES = [1354, 726, 139, 1445, 729]
DEFAULT_OUTPUT_NODES = [1354]

TIP_NODE = 1354

def module_test_continuous():
    from sofacontrol.closed_loop_controller import ClosedLoopController
    from sofacontrol.SSM import ssm
    from sofacontrol.utils import load_data, qv2x, x2qv
    from sofacontrol.measurement_models import linearModel, OutputModel
    from scipy.io import loadmat

    dt = 0.01

    # 1) Setup model: Grab equilibrium point (x then z)
    rest_file = join(path, 'rest_qv.pkl')
    rest_data = load_data(rest_file)
    qv_equilibrium = np.array(rest_data['rest'])

    x_eq = qv2x(q=qv_equilibrium[0], v=qv_equilibrium[1])
    #outputModel = linearModel([TIP_NODE], 1628)
    outputModel = linearModel([TIP_NODE], 1628, vel=False)

<<<<<<< HEAD
    # TODO: This evaluation is a mess - qv option fails terribly if observation is only position (i.e., 3 dim)
    z_eq_point = outputModel.evaluate(x_eq, qv=False)

=======
>>>>>>> f86f5639
    # load SSM model as computed using SSMLearn (.mat file)
    pathToModel = path + '/SSMmodels/'
    #SSM_data = loadmat(join(pathToModel, 'SSM_model.mat'))['py_data'][0, 0]
    # SSM_data = loadmat(join(pathToModel, 'SSM_model_delay.mat'))['py_data'][0, 0]
    SSM_data = loadmat(join(pathToModel, 'SSM_model_simulation.mat'))['py_data'][0, 0]
    raw_model = SSM_data['model']
    raw_params = SSM_data['params']

<<<<<<< HEAD
    outputSSMModel = OutputModel(6, 3)
    model = ssm.SSMDynamics(z_eq_point, discrete=False, discr_method='be',
                            model=raw_model, params=raw_params, C=None)
=======
    # init SSM model using the dedicated Python class
    model = ssm.SSMDynamics(z_eq_point, discrete=True, discr_method='be',
                            model=raw_model, params=raw_params)
>>>>>>> f86f5639
    n = raw_params['state_dim'][0, 0][0, 0]

    # Reuse inputs from TPWL model. Test rollout function and compare figure of rollout figure 8
    # with true response of system (need to extract z from simulation and load here). Plot comparison

    # Load files to run tests
    pathToTraj = path + '/checkModel/'
    z_true_file = join(pathToTraj, 'z_big.csv')
    z_true = np.genfromtxt(z_true_file, delimiter=',')
    zq_true, zv_true = x2qv(z_true)
    u_true_file = join(pathToTraj, 'u_big.csv')
    u_true = np.genfromtxt(u_true_file, delimiter=',')

    T = 10.01
    N = int(T / dt)
    t_original = np.linspace(0, T, int(T/0.01)+1)
    t_interp = np.linspace(0, T, N+1)
    u_interp = interp1d(t_original, u_true, axis=0)(t_interp)
    p0 = np.zeros((n,))
    p_traj, z_traj = model.rollout(p0, u_interp, dt)

    xbar_traj = np.zeros(np.shape(p_traj))
    zbar_traj = np.zeros(np.shape(z_traj))
    for idx in range(np.shape(xbar_traj)[0]):
        xbar_traj[idx, :] = model.V_map(model.zfyf_to_zy(z_traj)[idx])
        zbar_traj[idx, :] = model.x_to_zfyf(xbar_traj[idx])

    fig = plt.figure()
    ax = fig.add_subplot(111, projection='3d')
    ax.plot3D(z_traj[:, 3], z_traj[:, 4], z_traj[:, 5], label='Predicted Trajectory')
    ax.plot3D(zq_true[:, 0], zq_true[:, 1], zq_true[:, 2], label='Actual Trajectory')
    ax.plot3D(zbar_traj[:, 3], zbar_traj[:, 4], zbar_traj[:, 5], label='Manifold Projected Trajectory')
    plt.legend()
    plt.title('SSM Open Loop Trajectory')

    z_true_qv = interp1d(t_original, np.hstack((zq_true, zv_true)), axis=0)(t_interp)
    #err_SSM = z_true_qv - z_traj[:-1]
    err_SSM = z_true_qv[:, 0:3] - z_traj[:-1, 3:]
    SSM_RMSE = np.linalg.norm(np.linalg.norm(err_SSM, axis=1))**2 / err_SSM.shape[0]
    print('------ Mean Squared Errors (MSEs)----------')
    print('Ours (SSM): {}'.format(SSM_RMSE))
    plt.show()

    print('Testing rollout functions')

def module_test():
    from sofacontrol.closed_loop_controller import ClosedLoopController
    from sofacontrol.SSM import ssm
    from sofacontrol.utils import load_data, qv2x, x2qv
    from sofacontrol.measurement_models import linearModel
    from scipy.io import loadmat

    # 1) Setup model
    rest_file = join(path, 'rest_qv.pkl')
    rest_data = load_data(rest_file)
    qv_equilibrium = np.array(rest_data['rest'])

    x_eq = qv2x(q=qv_equilibrium[0], v=qv_equilibrium[1])
    outputModel = linearModel([TIP_NODE], 1628)
    z_eq_point = outputModel.evaluate(x_eq, qv=True)

    pathToModel = path + '/SSMmodels/'
    SSM_data = loadmat(join(pathToModel, 'SSM_model.mat'))['py_data'][0, 0]
    raw_model = SSM_data['model']
    raw_params = SSM_data['params']

    n = raw_params['state_dim'][0, 0][0, 0]
    model = ssm.SSMDynamics(z_eq_point, discrete=True, discr_method='be',
                            model=raw_model, params=raw_params)
    dt = 0.01


    # Reuse inputs from TPWL model. Test rollout function and compare figure of rollout figure 8
    # with true response of system (need to extract z from simulation and load here). Plot comparison

    # Load files to run tests
    pathToTraj = path + '/checkModel/'
    z_true_file = join(pathToTraj, 'z_big.csv')
    z_true = np.genfromtxt(z_true_file, delimiter=',')
    zq_true, zv_true = x2qv(z_true)
    u_true_file = join(pathToTraj, 'u_big.csv')
    u_true = np.genfromtxt(u_true_file, delimiter=',')

    T = 10.01
    N = int(T / dt)
    t_original = np.linspace(0, T, int(T/0.01)+1)
    t_interp = np.linspace(0, T, N+1)
    u_interp = interp1d(t_original, u_true, axis=0)(t_interp)
    p0 = np.zeros((n,))
    p_traj, z_traj = model.rollout(p0, u_interp, dt)

    fig = plt.figure()
    ax = fig.add_subplot(111, projection='3d')
    ax.plot3D(z_traj[:, 0], z_traj[:, 1], z_traj[:, 2], label='Predicted Trajectory')
    ax.plot3D(zq_true[:, 0], zq_true[:, 1], zq_true[:, 2], label='Actual Trajectory')
    plt.legend()

    z_true_qv = interp1d(t_original, np.hstack((zq_true, zv_true)), axis=0)(t_interp)
    err_SSM = z_true_qv - z_traj[:-1]
    SSM_RMSE = np.linalg.norm(np.linalg.norm(err_SSM, axis=1))**2 / err_SSM.shape[0]
    print('------ Mean Squared Errors (MSEs)----------')
    print('Ours (SSM): {}'.format(SSM_RMSE))
    plt.show()



def run_scp():
    """
     In problem_specification add:

     from examples.hardware import diamond
     problem = diamond.run_scp

     then run:

     python3 launch_sofa.py
     """
    from sofacontrol.closed_loop_controller import ClosedLoopController
    from sofacontrol.measurement_models import MeasurementModel
    from sofacontrol.measurement_models import linearModel, OutputModel
    from sofacontrol.utils import QuadraticCost, qv2x, load_data, Polyhedron
    from sofacontrol.SSM import ssm
    from sofacontrol.SSM.observer import SSMObserver, DiscreteEKFObserver
    from sofacontrol.SSM.controllers import scp
    from scipy.io import loadmat
    import pickle

    prob = Problem()
    prob.Robot = diamondRobot()
    prob.ControllerClass = ClosedLoopController

    useTimeDelay = False

    # Load equilibrium point
    rest_file = join(path, 'rest_qv.pkl')
    rest_data = load_data(rest_file)
    qv_equilibrium = np.array(rest_data['rest'])

    # Set directory for SSM Models
    pathToModel = path + '/SSMmodels/'

    # Specify a measurement and output model
    cov_q = 0.0 * np.eye(3)
    cov_v = 0.0 * np.eye(3 * len(DEFAULT_OUTPUT_NODES))
    prob.output_model = prob.Robot.get_measurement_model(nodes=[1354])

    # Setup equilibrium point (no time delay and observed position and velocity of tip)
    x_eq = qv2x(q=qv_equilibrium[0], v=qv_equilibrium[1])
    if useTimeDelay:
        outputModel = linearModel([TIP_NODE], 1628, vel=False)
        z_eq_point = outputModel.evaluate(x_eq, qv=False)
        # SSM_data = loadmat(join(pathToModel, 'SSM_model_5delay.mat'))['py_data'][0, 0]
        SSM_data = loadmat(join(pathToModel, 'SSM_model_1delay.mat'))['py_data'][0, 0]
        prob.measurement_model = MeasurementModel(nodes=[1354], num_nodes=1628, pos=True, vel=False, S_q=cov_q)
        # outputSSMModel = OutputModel(15, 3) # TODO: modify this
        outputSSMModel = OutputModel(6, 3) # TODO: modify this
        Cout = outputSSMModel.C
    else:
        outputModel = linearModel([TIP_NODE], 1628)
        z_eq_point = outputModel.evaluate(x_eq, qv=True)
        SSM_data = loadmat(join(pathToModel, 'SSM_model.mat'))['py_data'][0, 0]
        prob.measurement_model = MeasurementModel(nodes=[1354], num_nodes=1628, pos=True, vel=True, S_q=cov_q,
                                                  S_v=cov_v)
        # prob.measurement_model = MeasurementModel(nodes=[1354], num_nodes=1628, pos=True, vel=True, S_q=cov_q,
        #                                           S_v=cov_v)
        # outputModel = linearModel([TIP_NODE], 1628, vel=False)
        # z_eq_point = outputModel.evaluate(x_eq, qv=False)
        # SSM_data = loadmat(join(pathToModel, 'SSM_model_simulation.mat'))['py_data'][0, 0]
        Cout = None

    pathToModel = path + '/SSMmodels/'
    # SSM_data = loadmat(join(pathToModel, 'SSM_model.mat'))['py_data'][0, 0]
    with open(join(pathToModel, 'SSM_dummy_model.pkl'), 'rb') as f:
        SSM_data = pickle.load(f)
    raw_model = SSM_data['model']
    raw_params = SSM_data['params']

    model = ssm.SSMDynamics(z_eq_point, discrete=False, discr_method='be',
                            model=raw_model, params=raw_params, C=Cout)

    # This dt for when to recalculate control
    dt = 0.02

    # Pure SSM Manifold Observer
    observer = SSMObserver(model)

    # Set up an EKF observer
    # W = np.diag(np.ones(model.state_dim))
    # V = 0.1 * np.eye(model.output_dim)
    # observer = DiscreteEKFObserver(model, W=W, V=V)

    ##############################################
    # Problem 1, Figure 8 with constraints
    ##############################################
    cost = QuadraticCost()
    Qz = np.zeros((model.output_dim, model.output_dim))
    Qz[0, 0] = 100  # corresponding to x position of end effector
    Qz[1, 1] = 100  # corresponding to y position of end effector
    Qz[2, 2] = 0.0  # corresponding to z position of end effector
    cost.Q = Qz
    cost.R = .003 * np.eye(model.input_dim)

    ##############################################
    # Problem 2, Circle on side
    ##############################################
    # cost = QuadraticCost()
    # Qz = np.zeros((model.output_dim, model.output_dim))
    # Qz[0, 0] = 100.0  # corresponding to x position of end effector
    # Qz[1, 1] = 100.0  # corresponding to y position of end effector
    # Qz[2, 2] = 100.0  # corresponding to z position of end effector
    # cost.Q = model.H.T @ Qz @ model.H
    # cost.R = .003 * np.eye(model.input_dim)

    # Define controller (wait 3 seconds of simulation time to start)
<<<<<<< HEAD
    prob.controller = scp(model, cost, dt, N_replan=2, delay=1, feedback=False, EKF=observer)
=======
    prob.controller = scp(model, cost, dt, N_replan=2, delay=1)
>>>>>>> f86f5639

    # Saving paths
    prob.opt['sim_duration'] = 7
    prob.simdata_dir = path
    prob.opt['save_prefix'] = 'scp_CL'

    return prob


def run_gusto_solver():
    """
    python3 diamond.py run_gusto_solver
    """
    from sofacontrol.scp.models.ssm import SSMGuSTO
    from sofacontrol.measurement_models import linearModel, OutputModel
    from sofacontrol.scp.ros import runGuSTOSolverNode
    from sofacontrol.utils import HyperRectangle, load_data, qv2x, Polyhedron
    from sofacontrol.SSM import ssm
    from scipy.io import loadmat
    import pickle
<<<<<<< HEAD

    useTimeDelay = False
=======
>>>>>>> f86f5639

    # Load equilibrium point
    rest_file = join(path, 'rest_qv.pkl')
    rest_data = load_data(rest_file)
    qv_equilibrium = np.array(rest_data['rest'])

    # Set directory for SSM Models
    pathToModel = path + '/SSMmodels/'

    # Setup equilibrium point (no time delay and observed position and velocity of tip)
    x_eq = qv2x(q=qv_equilibrium[0], v=qv_equilibrium[1])
    if useTimeDelay:
        outputModel = linearModel([TIP_NODE], 1628, vel=False)
        z_eq_point = outputModel.evaluate(x_eq, qv=False)
        # SSM_data = loadmat(join(pathToModel, 'SSM_model_5delay.mat'))['py_data'][0, 0]
        SSM_data = loadmat(join(pathToModel, 'SSM_model_1delay.mat'))['py_data'][0, 0]
        # outputSSMModel = OutputModel(15, 3) # TODO: modify this
        outputSSMModel = OutputModel(6, 3) # TODO: modify this
        Cout = outputSSMModel.C
    else:
        outputModel = linearModel([TIP_NODE], 1628)
        z_eq_point = outputModel.evaluate(x_eq, qv=True)
        SSM_data = loadmat(join(pathToModel, 'SSM_model.mat'))['py_data'][0, 0]
        # outputModel = linearModel([TIP_NODE], 1628, vel=False)
        # z_eq_point = outputModel.evaluate(x_eq, qv=False)
        # SSM_data = loadmat(join(pathToModel, 'SSM_model_simulation.mat'))['py_data'][0, 0]
        Cout = None

    # Loading SSM model from Matlab
    pathToModel = path + '/SSMmodels/'
    # SSM_data = loadmat(join(pathToModel, 'SSM_model.mat'))['py_data'][0, 0]
    with open(join(pathToModel, 'SSM_model.pkl'), 'rb') as f:
        SSM_data = pickle.load(f)
    raw_model = SSM_data['model']
    raw_params = SSM_data['params']

    model = ssm.SSMDynamics(z_eq_point, discrete=False, discr_method='be',
                            model=raw_model, params=raw_params, C=Cout)

    # Nullspace penalization (Hardcoded from Matlab) - nullspace of V^T * H
    # V_ortho = np.array([-0.5106, 0.4126, -0.6370, .4041])

    #############################################
    # Problem 1, Figure 8 with constraints
    #############################################
    # Define cost functions and trajectory
    Qz = np.zeros((model.output_dim, model.output_dim))
    Qz[0, 0] = 100  # corresponding to x position of end effector
    Qz[1, 1] = 100  # corresponding to y position of end effector
    Qz[2, 2] = 0.0  # corresponding to z position of end effector
    R = .00001 * np.eye(model.input_dim)

    #### Define Target Trajectory ####
    M = 3
    T = 10
    N = 1000
    t = np.linspace(0, M * T, M * N)
    th = np.linspace(0, M * 2 * np.pi, M * N)
    zf_target = np.zeros((M * N, model.output_dim))
<<<<<<< HEAD

    zf_target[:, 0] = -25. * np.sin(th)
    zf_target[:, 1] = 25. * np.sin(2 * th)

    # This trajectory results in constraint violation
    # zf_target[:, 0] = -30. * np.sin(5 * th)
    # zf_target[:, 1] = 30. * np.sin(10 * th)
=======
    
    # zf_target[:, 0] = -15. * np.sin(th) - 7.1
    # zf_target[:, 1] = 15. * np.sin(2 * th)
>>>>>>> f86f5639

    # # zf_target[:, 0] = -25. * np.sin(th) + 13.
    # # zf_target[:, 1] = 25. * np.sin(2 * th) + 20

    # zf_target[:, 0] = -35. * np.sin(th) - 7.1
    # zf_target[:, 1] = 35. * np.sin(2 * th)

    # # zf_target[:, 0] = -5. * np.sin(th) - 7.1
    # # zf_target[:, 1] = 5. * np.sin(2 * th)
    
    # zf_target[:, 0] = -15. * np.sin(th)
    # zf_target[:, 1] = 15. * np.sin(2 * th)
    
    zf_target[:, 0] = -15. * np.sin(8 * th) - 7.1
    zf_target[:, 1] = 15. * np.sin(16 * th)

    #####################################################
    # Problem 2, Circle on side (2pi/T = frequency rad/s)
    #####################################################
    # Multiply 'th' in sine terms to factor rad/s frequency
    # M = 3
    # T = 5.
    # N = 1000
    # t = np.linspace(0, M * T, M * N)
    # th = np.linspace(0, M * 2 * np.pi, M * N)
    # x_target = np.zeros(M * N)
<<<<<<< HEAD
    #
    # r = 15
    # y_target = r * np.sin(th)
    # z_target = r - r * np.cos(th) + 107.0

    # r = 15
=======

    # # r = 15
    # # y_target = r * np.sin(th)
    # # z_target = r - r * np.cos(th) + 107.0

    # r = 15
>>>>>>> f86f5639
    # phi = 17
    # y_target = r * np.sin(phi * T / (2 * np.pi) * th)
    # z_target = r - r * np.cos(phi * T / (2 * np.pi) * th) + 107.0

<<<<<<< HEAD
    # zf_target = np.zeros((M * N, model.output_dim))
    #
=======
    # zf_target = np.zeros((M * N, 6))
>>>>>>> f86f5639
    # zf_target[:, 0] = x_target
    # zf_target[:, 1] = y_target
    # zf_target[:, 2] = z_target

<<<<<<< HEAD
    # Cost
    # R = .00001 * np.eye(4)
    # Qz = np.zeros((model.output_dim, model.output_dim))
    # Qz[0, 0] = 100.0  # corresponding to x position of end effector
    # Qz[1, 1] = 100.0  # corresponding to y position of end effector
    # Qz[2, 2] = 100.0  # corresponding to z position of end effector
=======
    # # Cost
    # R = .00001 * np.eye(4)
    # Qz = np.zeros((6, 6))
    # Qz[0, 0] = 100.0  # corresponding to x position of end effector
    # Qz[1, 1] = 100.0  # corresponding to y position of end effector
    # Qz[2, 2] = 100.0  # corresponding to z position of end effector

    ### End of problem formulation ###
>>>>>>> f86f5639

    z = model.zfyf_to_zy(zf=zf_target)

    # Control constraints
    low = 200.0
    high = 2500.0
    # high = 1500.0
    U = HyperRectangle([high, high, high, high], [low, low, low, low])

    # Control change constraints
    # dU_max = 50
    # dU = HyperRectangle([dU_max, dU_max, dU_max, dU_max], [-dU_max, -dU_max, -dU_max, -dU_max])

    dU = None

    # State constraints (q,v format)
    Hz = np.zeros((4, model.output_dim))
    Hz[0, 0] = 1
    Hz[1, 0] = -1
    Hz[2, 1] = 1
    Hz[3, 1] = -1

    b_z = np.array([20, 20, 15, 15])
    X = Polyhedron(A=Hz, b=b_z - Hz @ model.y_ref)

    # No constraints for now
    # X = None

    # Define initial condition to be x_ref for initial solve
    x0 = np.zeros(model.state_dim)

    # Define GuSTO model (dt here is discretization of model)
    dt = 0.02
    N = 3
    gusto_model = SSMGuSTO(model)

    # TODO: For some odd reason, GUROBI is slower than OSQP
    # runGuSTOSolverNode(gusto_model, N, dt, Qz, R, x0, t=t, z=z, U=U, X=X,
    #                    verbose=1, warm_start=True, convg_thresh=0.001, solver='GUROBI',
    #                    max_gusto_iters=0, input_nullspace=None, dU=None)
    runGuSTOSolverNode(gusto_model, N, dt, Qz, R, x0, t=t, z=z, U=U, X=X,
                       verbose=1, warm_start=True, convg_thresh=0.001, solver='GUROBI',
                       max_gusto_iters=0, input_nullspace=None, dU=dU, jit=True)


def run_scp_OL():
    """
     In problem_specification add:

     from examples.hardware import diamond
     problem = diamond.run_scp

     then run:

     python3 launch_sofa.py
     """
    from sofacontrol.open_loop_controller import OpenLoopController, OpenLoop
    from sofacontrol.measurement_models import OutputModel, linearModel, MeasurementModel
    from sofacontrol.scp.models.ssm import SSMGuSTO
    from sofacontrol.scp.standalone_test import runGuSTOSolverStandAlone
    from sofacontrol.utils import HyperRectangle, vq2qv, x2qv, load_data, qv2x, SnapshotData, Polyhedron
    from sofacontrol.SSM import ssm
    from scipy.io import loadmat

    dt = 0.01
    prob = Problem()
    prob.Robot = diamondRobot(dt=0.01)
    prob.ControllerClass = OpenLoopController
    Sequences = DiamondRobotSequences(t0=3.0, dt=dt) # t0 is delay before real inputs

    useTimeDelay = False

    # Load equilibrium point
    rest_file = join(path, 'rest_qv.pkl')
    rest_data = load_data(rest_file)
    qv_equilibrium = np.array(rest_data['rest'])

    # Set directory for SSM Models
    pathToModel = path + '/SSMmodels/'

    cov_q = 0.0 * np.eye(3)
    cov_v = 0.0 * np.eye(3 * len(DEFAULT_OUTPUT_NODES))
    prob.output_model = prob.Robot.get_measurement_model(nodes=[1354])

    # Setup equilibrium point (no time delay and observed position and velocity of tip)
    x_eq = qv2x(q=qv_equilibrium[0], v=qv_equilibrium[1])
    if useTimeDelay:
        outputModel = linearModel([TIP_NODE], 1628, vel=False)
        z_eq_point = outputModel.evaluate(x_eq, qv=False)
        SSM_data = loadmat(join(pathToModel, 'SSM_model_1delay.mat'))['py_data'][0, 0]
        # SSM_data = loadmat(join(pathToModel, 'SSM_model_simulation.mat'))['py_data'][0, 0]
        prob.measurement_model = MeasurementModel(nodes=[1354], num_nodes=1628, pos=True, vel=False, S_q=cov_q)
        outputSSMModel = OutputModel(6, 3) # TODO: Modify this based on observables
        Cout = outputSSMModel.C
    else:
        outputModel = linearModel([TIP_NODE], 1628)
        z_eq_point = outputModel.evaluate(x_eq, qv=True)
        SSM_data = loadmat(join(pathToModel, 'SSM_model.mat'))['py_data'][0, 0]
        prob.measurement_model = MeasurementModel(nodes=[1354], num_nodes=1628, pos=True, vel=True, S_q=cov_q,
                                                  S_v=cov_v)
        Cout = None

    # Loading SSM model from Matlab
    raw_model = SSM_data['model']
    raw_params = SSM_data['params']

    model = ssm.SSMDynamics(z_eq_point, discrete=False, discr_method='be',
                            model=raw_model, params=raw_params, C=Cout)

    # Define cost functions and trajectory
    Qz = np.zeros((model.output_dim, model.output_dim))
    Qz[0, 0] = 100  # corresponding to x position of end effector
    Qz[1, 1] = 100  # corresponding to y position of end effector
    Qz[2, 2] = 0.0  # corresponding to z position of end effector
    R = .00001 * np.eye(model.input_dim)

    # Nullspace penalization (Hardcoded from Matlab) - nullspace of V^T * H
    # V_ortho = np.array([-0.5106, 0.4126, -0.6370, .4041])

    #### Define Target Trajectory ####
    M = 3
    T = 10
    N = 1000
    t = np.linspace(0, M * T, M * N)
    th = np.linspace(0, M * 2 * np.pi, M * N)
    zf_target = np.zeros((M * N, model.output_dim))

    # zf_target[:, 0] = -15. * np.sin(th) - 7.1
    # zf_target[:, 1] = 15. * np.sin(2 * th)

    zf_target[:, 0] = -25. * np.sin(th)
    zf_target[:, 1] = 25. * np.sin(2 * th)

    # zf_target[:, 0] = -15. * np.sin(8 * th) - 7.1
    # zf_target[:, 1] = 15. * np.sin(16 * th)

    # zf_target[:, 0] = -15. * np.sin(4 * th)
    # zf_target[:, 1] = 15. * np.sin(8 * th)

    #z = zf_target
    z = model.zfyf_to_zy(zf=zf_target)

    # Define controller (wait 3 seconds of simulation time to start)
    from types import SimpleNamespace
    target = SimpleNamespace(z=z, Hf=outputModel.C, t=t)

    # Control constraints
    low = 200.0
    high = 4000.0
    U = HyperRectangle([high, high, high, high], [low, low, low, low])

    # State constraints (q,v format)
    # Hz = np.zeros((4, model.output_dim))
    # Hz[0, 0] = 1
    # Hz[1, 0] = -1
    # Hz[2, 1] = 1
    # Hz[3, 1] = -1
    #
    # b_z = np.array([20, 20, 15, 15])
    # X = Polyhedron(A=Hz, b=b_z - Hz @ model.y_ref)

    X = None
    x0 = np.zeros((model.state_dim,))

    # Define GuSTO model
    N = 1000
    gusto_model = SSMGuSTO(model)
    # xopt, uopt, zopt, topt = runGuSTOSolverStandAlone(gusto_model, N, dt, Qz, R, x0, t=t, z=z, U=U, X=X,
    #                    verbose=1, warm_start=False, convg_thresh=0.001, solver='GUROBI')

    xopt, uopt, zopt, topt = runGuSTOSolverStandAlone(gusto_model, N, dt, Qz, R, x0, t=t, z=z, U=U, X=X,
                                                      verbose=1, warm_start=False, convg_thresh=1e-5, solver='GUROBI',
                                                      input_nullspace=None, jit=False)

    ###### Plot results. Make sure comment this or robot will not animate ########
    # zopt = vq2qv(model.zy_to_zfyf(zopt))
    # fig = plt.figure()
    # ax = fig.add_subplot(111, projection='3d')
    # ax.plot3D(zopt[:, 0], zopt[:, 1], zopt[:, 2], label='Open Loop Optimal Trajectory')
    # plt.legend()
    # plt.title('TPWL OCP Open Loop Trajectory')
    # plt.show()

    # Open loop
    u, save, t = Sequences.augment_input_with_base(uopt.T, save_data=True)
    prob.controller = OpenLoop(u.shape[0], t, u, save, dt=dt, maxNoise=0)

    # prob.snapshots = SnapshotData(save_dynamics=False)

    prob.opt['sim_duration'] = 13.
    prob.simdata_dir = path
    prob.opt['save_prefix'] = 'scp_OL_SSM'

    return prob

def collect_traj_data():
    """
    In problem_specification add:

    from examples.hardware import diamond
    problem = diamond.collect_POD_data

    then run:

    $SOFA_BLD/bin/runSofa -l $SP3_BLD/lib/libSofaPython3.so $REPO_ROOT/launch_sofa.py

    or

    python3 launch_sofa.py

    This function runs a Sofa simulation with an open loop controller to collect data that will be used to identify the
    POD basis.
    """
    from sofacontrol.open_loop_controller import OpenLoopController, OpenLoop
    from sofacontrol.utils import SnapshotData
    from sofacontrol.measurement_models import OutputModel, linearModel, MeasurementModel


    # Adjust dt here as necessary (esp for Koopman)
    dt = 0.01
    prob = Problem()
    prob.Robot = diamondRobot()
    prob.ControllerClass = OpenLoopController
    Sequences = DiamondRobotSequences(t0=3.0, dt=dt)  # t0 is delay before real inputs

    cov_q = 0.0 * np.eye(3)
    cov_v = 0.0 * np.eye(3 * len(DEFAULT_OUTPUT_NODES))
    prob.output_model = prob.Robot.get_measurement_model(nodes=[1354])
    outputModel = linearModel([TIP_NODE], 1628)
    prob.measurement_model = MeasurementModel(nodes=[1354], num_nodes=1628, pos=True, vel=True, S_q=cov_q,
                                              S_v=cov_v)

    # Training snapshots
    u, save, t = Sequences.lhs_sequence(nbr_samples=10, t_step=1.5, add_base=True, interp_pts=1, nbr_zeros=5, seed=4321)
    prob.controller = OpenLoop(u.shape[0], t, u, save, dt=dt, maxNoise=0)

    prob.simdata_dir = path
    prob.opt['save_prefix'] = 'scp_OL_SSM'

    return prob

if __name__ == '__main__':
    if len(sys.argv) <= 1:
        print('Include command line arguments')
    elif sys.argv[1] == 'module_test':
        module_test()
    elif sys.argv[1] == 'run_gusto_solver':
        run_gusto_solver()
    else:
        raise RuntimeError('Not a valid function argument')<|MERGE_RESOLUTION|>--- conflicted
+++ resolved
@@ -36,12 +36,9 @@
     #outputModel = linearModel([TIP_NODE], 1628)
     outputModel = linearModel([TIP_NODE], 1628, vel=False)
 
-<<<<<<< HEAD
     # TODO: This evaluation is a mess - qv option fails terribly if observation is only position (i.e., 3 dim)
     z_eq_point = outputModel.evaluate(x_eq, qv=False)
 
-=======
->>>>>>> f86f5639
     # load SSM model as computed using SSMLearn (.mat file)
     pathToModel = path + '/SSMmodels/'
     #SSM_data = loadmat(join(pathToModel, 'SSM_model.mat'))['py_data'][0, 0]
@@ -50,15 +47,9 @@
     raw_model = SSM_data['model']
     raw_params = SSM_data['params']
 
-<<<<<<< HEAD
     outputSSMModel = OutputModel(6, 3)
     model = ssm.SSMDynamics(z_eq_point, discrete=False, discr_method='be',
                             model=raw_model, params=raw_params, C=None)
-=======
-    # init SSM model using the dedicated Python class
-    model = ssm.SSMDynamics(z_eq_point, discrete=True, discr_method='be',
-                            model=raw_model, params=raw_params)
->>>>>>> f86f5639
     n = raw_params['state_dim'][0, 0][0, 0]
 
     # Reuse inputs from TPWL model. Test rollout function and compare figure of rollout figure 8
@@ -273,11 +264,7 @@
     # cost.R = .003 * np.eye(model.input_dim)
 
     # Define controller (wait 3 seconds of simulation time to start)
-<<<<<<< HEAD
     prob.controller = scp(model, cost, dt, N_replan=2, delay=1, feedback=False, EKF=observer)
-=======
-    prob.controller = scp(model, cost, dt, N_replan=2, delay=1)
->>>>>>> f86f5639
 
     # Saving paths
     prob.opt['sim_duration'] = 7
@@ -298,11 +285,8 @@
     from sofacontrol.SSM import ssm
     from scipy.io import loadmat
     import pickle
-<<<<<<< HEAD
-
-    useTimeDelay = False
-=======
->>>>>>> f86f5639
+
+    useTimeDelay = True
 
     # Load equilibrium point
     rest_file = join(path, 'rest_qv.pkl')
@@ -362,7 +346,6 @@
     t = np.linspace(0, M * T, M * N)
     th = np.linspace(0, M * 2 * np.pi, M * N)
     zf_target = np.zeros((M * N, model.output_dim))
-<<<<<<< HEAD
 
     zf_target[:, 0] = -25. * np.sin(th)
     zf_target[:, 1] = 25. * np.sin(2 * th)
@@ -370,11 +353,6 @@
     # This trajectory results in constraint violation
     # zf_target[:, 0] = -30. * np.sin(5 * th)
     # zf_target[:, 1] = 30. * np.sin(10 * th)
-=======
-    
-    # zf_target[:, 0] = -15. * np.sin(th) - 7.1
-    # zf_target[:, 1] = 15. * np.sin(2 * th)
->>>>>>> f86f5639
 
     # # zf_target[:, 0] = -25. * np.sin(th) + 13.
     # # zf_target[:, 1] = 25. * np.sin(2 * th) + 20
@@ -388,8 +366,8 @@
     # zf_target[:, 0] = -15. * np.sin(th)
     # zf_target[:, 1] = 15. * np.sin(2 * th)
     
-    zf_target[:, 0] = -15. * np.sin(8 * th) - 7.1
-    zf_target[:, 1] = 15. * np.sin(16 * th)
+    # zf_target[:, 0] = -15. * np.sin(8 * th) - 7.1
+    # zf_target[:, 1] = 15. * np.sin(16 * th)
 
     #####################################################
     # Problem 2, Circle on side (2pi/T = frequency rad/s)
@@ -401,52 +379,28 @@
     # t = np.linspace(0, M * T, M * N)
     # th = np.linspace(0, M * 2 * np.pi, M * N)
     # x_target = np.zeros(M * N)
-<<<<<<< HEAD
     #
     # r = 15
     # y_target = r * np.sin(th)
     # z_target = r - r * np.cos(th) + 107.0
 
     # r = 15
-=======
-
-    # # r = 15
-    # # y_target = r * np.sin(th)
-    # # z_target = r - r * np.cos(th) + 107.0
-
-    # r = 15
->>>>>>> f86f5639
     # phi = 17
     # y_target = r * np.sin(phi * T / (2 * np.pi) * th)
     # z_target = r - r * np.cos(phi * T / (2 * np.pi) * th) + 107.0
 
-<<<<<<< HEAD
     # zf_target = np.zeros((M * N, model.output_dim))
     #
-=======
-    # zf_target = np.zeros((M * N, 6))
->>>>>>> f86f5639
     # zf_target[:, 0] = x_target
     # zf_target[:, 1] = y_target
     # zf_target[:, 2] = z_target
 
-<<<<<<< HEAD
     # Cost
     # R = .00001 * np.eye(4)
     # Qz = np.zeros((model.output_dim, model.output_dim))
     # Qz[0, 0] = 100.0  # corresponding to x position of end effector
     # Qz[1, 1] = 100.0  # corresponding to y position of end effector
     # Qz[2, 2] = 100.0  # corresponding to z position of end effector
-=======
-    # # Cost
-    # R = .00001 * np.eye(4)
-    # Qz = np.zeros((6, 6))
-    # Qz[0, 0] = 100.0  # corresponding to x position of end effector
-    # Qz[1, 1] = 100.0  # corresponding to y position of end effector
-    # Qz[2, 2] = 100.0  # corresponding to z position of end effector
-
-    ### End of problem formulation ###
->>>>>>> f86f5639
 
     z = model.zfyf_to_zy(zf=zf_target)
 
